--- conflicted
+++ resolved
@@ -124,14 +124,9 @@
     // Calculate the DC gain, first equation
     const float sum_of_aif = std::accumulate(resampled_aif.begin(), resampled_aif.end(), 0.0f);
     const float sum_of_vif = std::accumulate(resampled_vif.begin(), resampled_vif.end(), 0.0f);
-<<<<<<< HEAD
-    const float sum_of_c   = std::accumulate(resampled_c.front().begin(), resampled_c.front().end(), 0.0f);
-    //FUNCINFO("sum of aif " << sum_of_aif << " sum of vif " << sum_of_vif << " sum of c " << sum_of_c);
-=======
     std::vector<float> sum_of_c;
     for(auto c : resampled_c) sum_of_c.push_back(std::accumulate(c.begin(), c.end(), 0.0f));
     // FUNCINFO("sum of aif " << sum_of_aif << " sum of vif " << sum_of_vif << " sum of c " << sum_of_c);
->>>>>>> 2aeeb871
 
     // Linear approximation at large t
     std::vector<samples_1D<float>> linear_c_vals;
@@ -154,10 +149,6 @@
         linear_aif_vals.push_back(t, resampled_aif.at(i));
         linear_vif_vals.push_back(t, resampled_vif.at(i));
     }
-<<<<<<< HEAD
-    //FUNCINFO("Length of linear_c_vals: " << linear_c_vals.size());
-=======
->>>>>>> 2aeeb871
 
     // Approximate region by a line, all C related calculations are in the for loop
     const auto aif_res = linear_aif_vals.Linear_Least_Squares_Regression();
@@ -168,30 +159,11 @@
     const auto vif_slope     = static_cast<float>(vif_res.slope);
     const auto vif_intercept = static_cast<float>(vif_res.intercept);
 
-<<<<<<< HEAD
-    //FUNCINFO("The slope is " << c_slope);
-    //FUNCINFO("The amount of data points in C is " << c_size);
-
-=======
->>>>>>> 2aeeb871
     // Find eqn 2
     const float time_midpoint = static_cast<float>(c_size - (slope_window)*0.5) * TIME_INTERVAL;
     const float VIF_pt        = time_midpoint * vif_slope + vif_intercept;
     const float AIF_pt        = time_midpoint * aif_slope + aif_intercept;
 
-<<<<<<< HEAD
-    //FUNCINFO("C point is " << C_pt << " VIF point is " << VIF_pt << " AIF point is " << AIF_pt);
-
-    // Find R
-    const float R = (C_pt - (sum_of_c / sum_of_vif) * VIF_pt) / (AIF_pt - (sum_of_aif / sum_of_vif) * VIF_pt);
-    //FUNCINFO("R is " << R);
-    const float Q = c_slope / (AIF_pt - (sum_of_aif / sum_of_vif) * VIF_pt);
-    //FUNCINFO("Q is " << Q);
-    const float N = (sum_of_c - R * sum_of_aif) / sum_of_vif;
-    //FUNCINFO("N is " << N);
-
-=======
->>>>>>> 2aeeb871
     // Construct AIF(t-dt), VIF(t-dt), C(t-dt)
     std::vector<float> shifted_aif = resampled_aif;
     std::vector<float> shifted_vif = resampled_vif;
@@ -211,53 +183,6 @@
     std::transform(resampled_aif.begin(), resampled_aif.end(), shifted_aif.begin(), back_inserter(aif_sum),
                    std::plus<float>()); //aif_sum = resampled_aif + shifted_aif
 
-<<<<<<< HEAD
-    std::transform(vif_sum_temp.begin(), vif_sum_temp.end(), aif_sum_temp.begin(), back_inserter(F),
-                   std::plus<float>()); //adds the two above and saves them to F
-
-    MultiplyVectorByScalar(F, TIME_INTERVAL); //Gives us the final version of F as in the mathematical Model
-
-    //Computation of E
-    vif_sum_temp = vif_sum;
-    aif_sum_temp = aif_sum;
-
-    MultiplyVectorByScalar(vif_sum_temp, N);
-    MultiplyVectorByScalar(aif_sum_temp, R);
-
-    std::transform(vif_sum_temp.begin(), vif_sum_temp.end(), aif_sum_temp.begin(), back_inserter(E),
-                   std::plus<float>());
-    std::transform(E.begin(), E.end(), c_sum.begin(), E.begin(), std::minus<float>());
-    MultiplyVectorByScalar(E, TIME_INTERVAL);
-
-    //Computation of G
-    std::transform(D.begin(), D.end(), F.begin(), back_inserter(G), std::minus<float>());
-
-    // Inner product calculation
-    const float GE_inner_product = std::inner_product(G.begin(), G.end(), E.begin(), 0.0f);
-    const float EE_inner_product = std::inner_product(E.begin(), E.end(), E.begin(), 0.0f);
-
-    // Intentionally perform undefined behaviour with an out-of-range read.
-    // (This is just to test whether the sanitizers were correctly compiled in and working.)
-    //G.shrink_to_fit();
-    //const auto test = G[ G.size() + 1 ];
-    //FUNCINFO("Avoiding optimizing away by printing " << test);
-
-    //FUNCINFO("G.E = " << GE_inner_product);
-    //FUNCINFO("E.E = " << EE_inner_product);
-
-    // Get the kinetic parameters from the calculated inner products
-    const float k2   = GE_inner_product / EE_inner_product;
-    const float k1_A = R * k2 + Q;
-    const float k1_B = N * k2 - Q * sum_of_aif / sum_of_vif;
-    //FUNCINFO("K2: " << k2 << " k1A: " << k1_A << " k1B: " << k1_B);
-
-    std::ofstream kParamsFile("kParams.txt");
-    //kParamsFile.open("kParams.txt");
-    if (kParamsFile.is_open()) {
-        kParamsFile << k1_A << " " << k1_B << " " << k2 << "\n";
-        kParamsFile.close();
-    }
-=======
     for(unsigned long i = 0; i < linear_c_vals.size(); i++) {
         const auto c_res       = linear_c_vals.at(i).Linear_Least_Squares_Regression();
         const auto c_slope     = static_cast<float>(c_res.slope);
@@ -346,9 +271,15 @@
         const float k1_A = R * k2 + Q;
         const float k1_B = N * k2 - Q * sum_of_aif / sum_of_vif;
         FUNCINFO("K2: " << k2 << " k1A: " << k1_A << " k1B: " << k1_B);
-    }
-
->>>>>>> 2aeeb871
+
+        std::ofstream kParamsFile("kParams.txt");
+    //kParamsFile.open("kParams.txt");
+        if (kParamsFile.is_open()) {
+            kParamsFile << k1_A << " " << k1_B << " " << k2 << "\n";
+            kParamsFile.close();
+        }
+    }
+
 
     // The following is an example of using Eigen for matrices.
     {
