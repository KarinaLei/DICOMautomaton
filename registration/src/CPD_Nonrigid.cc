--- conflicted
+++ resolved
@@ -1,8 +1,4 @@
 #include "CPD_Nonrigid.h"
-<<<<<<< HEAD
-=======
-//#include "CPD_NonRigid.h"
->>>>>>> 1f5bd7b7
 #include <chrono>
 using namespace std::chrono;
 
@@ -163,16 +159,6 @@
     return A.llt().solve(b); // assumes A is positive definite, uses llt decomposition
 }
 
-<<<<<<< HEAD
-=======
-Eigen::MatrixXd AlignedPointSet_NR(const Eigen::MatrixXd & yPoints,
-            const Eigen::MatrixXd & gramMatrix,
-            const Eigen::MatrixXd & W){
-
-    return yPoints + (gramMatrix * W);
-}
-
->>>>>>> 1f5bd7b7
 double SigmaSquared(const Eigen::MatrixXd & xPoints,
             const Eigen::MatrixXd & postProb,
             const Eigen::MatrixXd & transformedPoints){
