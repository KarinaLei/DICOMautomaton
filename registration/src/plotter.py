--- conflicted
+++ resolved
@@ -28,13 +28,8 @@
     plt.show()
 
 def main():
-<<<<<<< HEAD
-    file_name_1 = "/Users/carlosjdoebeli/DICOMautomaton/3D_Printing/20201119_Registration_Phantom/reg_phant_v0_original.xyz"
-    file_name_2 = "/Users/carlosjdoebeli/DICOMautomaton/3D_Printing/20201119_Registration_Phantom/reg_phant_v0_scaled.xyz"
-=======
     file_name_1 = "../data/bunny_out2.xyz"
     file_name_2 = "../data/bunny_target.txt"
->>>>>>> a3e1d295
     x1,y1,z1 = read_file(file_name_1)
     x2,y2,z2 = read_file(file_name_2)
     plot_points(x1,y1,z1,x2,y2,z2)
