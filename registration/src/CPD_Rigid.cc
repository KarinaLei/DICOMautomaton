--- conflicted
+++ resolved
@@ -210,14 +210,7 @@
             }
         }
 
-<<<<<<< HEAD
-        if(sigma_squared < 1e-14) {
-            break;
-        }
-        if(similarity < params.similarity_threshold)
-=======
         if(abs(prev_objective-objective) < params.similarity_threshold)
->>>>>>> ee8747e4
             break;
 
     }
